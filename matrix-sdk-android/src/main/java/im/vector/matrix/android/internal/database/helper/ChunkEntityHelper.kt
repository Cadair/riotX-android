--- conflicted
+++ resolved
@@ -74,7 +74,7 @@
                                 events: List<Event>,
                                 direction: PaginationDirection,
                                 stateIndexOffset: Int = 0,
-                                // Set to true for Event retrieved from a Permalink (i.e. not linked to live Chunk)
+        // Set to true for Event retrieved from a Permalink (i.e. not linked to live Chunk)
                                 isUnlinked: Boolean = false) {
     assertIsManaged()
     events.forEach { event ->
@@ -120,14 +120,6 @@
     events.add(eventEntity)
 }
 
-<<<<<<< HEAD
-=======
-private fun ChunkEntity.assertIsManaged() {
-    if (!isManaged) {
-        throw IllegalStateException("Chunk entity should be managed to use this function")
-    }
-}
-
 internal fun ChunkEntity.lastDisplayIndex(direction: PaginationDirection, defaultValue: Int = 0): Int {
     return when (direction) {
                PaginationDirection.FORWARDS  -> forwardsDisplayIndex
@@ -135,7 +127,6 @@
            } ?: defaultValue
 }
 
->>>>>>> be6a4efa
 internal fun ChunkEntity.lastStateIndex(direction: PaginationDirection, defaultValue: Int = 0): Int {
     return when (direction) {
                PaginationDirection.FORWARDS  -> forwardsStateIndex
