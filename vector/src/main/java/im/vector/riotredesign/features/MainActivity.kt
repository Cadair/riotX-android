/*
 * Copyright 2019 New Vector Ltd
 *
 * Licensed under the Apache License, Version 2.0 (the "License");
 * you may not use this file except in compliance with the License.
 * You may obtain a copy of the License at
 *
 * http://www.apache.org/licenses/LICENSE-2.0
 *
 * Unless required by applicable law or agreed to in writing, software
 * distributed under the License is distributed on an "AS IS" BASIS,
 * WITHOUT WARRANTIES OR CONDITIONS OF ANY KIND, either express or implied.
 * See the License for the specific language governing permissions and
 * limitations under the License.
 */

package im.vector.riotredesign.features

import android.app.Activity
import android.content.Intent
import android.os.Bundle
import im.vector.matrix.android.api.Matrix
import im.vector.matrix.android.api.MatrixCallback
import im.vector.matrix.android.api.auth.Authenticator
import im.vector.riotredesign.core.di.ActiveSessionHolder
import im.vector.riotredesign.core.di.ScreenComponent
import im.vector.riotredesign.core.extensions.openAndStartSync
import im.vector.riotredesign.core.platform.VectorBaseActivity
import im.vector.riotredesign.features.home.HomeActivity
import im.vector.riotredesign.features.login.LoginActivity
import timber.log.Timber
import javax.inject.Inject


class MainActivity : VectorBaseActivity() {

    companion object {
        private const val EXTRA_CLEAR_CACHE = "EXTRA_CLEAR_CACHE"
        private const val EXTRA_CLEAR_CREDENTIALS = "EXTRA_CLEAR_CREDENTIALS"

        // Special action to clear cache and/or clear credentials
        fun restartApp(activity: Activity, clearCache: Boolean = false, clearCredentials: Boolean = false) {
            val intent = Intent(activity, MainActivity::class.java)
            intent.addFlags(Intent.FLAG_ACTIVITY_NEW_TASK or Intent.FLAG_ACTIVITY_CLEAR_TASK)

            intent.putExtra(EXTRA_CLEAR_CACHE, clearCache)
            intent.putExtra(EXTRA_CLEAR_CREDENTIALS, clearCredentials)
            activity.startActivity(intent)
        }
    }

    @Inject lateinit var matrix: Matrix
    @Inject lateinit var authenticator: Authenticator
    @Inject lateinit var sessionHolder: ActiveSessionHolder

    override fun injectWith(injector: ScreenComponent) {
        injector.inject(this)
    }

    override fun onCreate(savedInstanceState: Bundle?) {
        super.onCreate(savedInstanceState)
        val clearCache = intent.getBooleanExtra(EXTRA_CLEAR_CACHE, false)
        val clearCredentials = intent.getBooleanExtra(EXTRA_CLEAR_CREDENTIALS, false)
<<<<<<< HEAD
        // Handle some wanted cleanup
        when {
            clearCredentials -> sessionHolder.getActiveSession().signOut(object : MatrixCallback<Unit> {
                override fun onSuccess(data: Unit) {
                    Timber.w("SIGN_OUT: success, start app")
                    sessionHolder.clearActiveSession()
                    start()
                }
            })
            clearCache       -> sessionHolder.getActiveSession().clearCache(object : MatrixCallback<Unit> {
                override fun onSuccess(data: Unit) {
                    start()
                }
            })
            else             -> start()
=======

        if (session == null) {
            start()
        } else {
            // Handle some wanted cleanup
            when {
                clearCredentials -> {
                    session.signOut(object : MatrixCallback<Unit> {
                        override fun onSuccess(data: Unit) {
                            Timber.w("SIGN_OUT: success, start app")
                            //TODO stop sync service
                            start()
                        }
                    })
                }
                clearCache       -> {
                    //TODO stop sync service
                    session.clearCache(object : MatrixCallback<Unit> {
                        override fun onSuccess(data: Unit) {
                            //TODO start sync service
                            start()
                        }
                    })
                }
                else             -> start()
            }
>>>>>>> 33f17e4c
        }
    }

    private fun start() {
        val intent = if (authenticator.hasAuthenticatedSessions()) {
            if (!sessionHolder.hasActiveSession()) {
                val lastAuthenticatedSession = authenticator.getLastAuthenticatedSession()!!
                sessionHolder.setActiveSession(lastAuthenticatedSession)
                lastAuthenticatedSession.openAndStartSync()
            }
            HomeActivity.newIntent(this)
        } else {
            LoginActivity.newIntent(this)
        }
        startActivity(intent)
        finish()
    }
}<|MERGE_RESOLUTION|>--- conflicted
+++ resolved
@@ -24,7 +24,6 @@
 import im.vector.matrix.android.api.auth.Authenticator
 import im.vector.riotredesign.core.di.ActiveSessionHolder
 import im.vector.riotredesign.core.di.ScreenComponent
-import im.vector.riotredesign.core.extensions.openAndStartSync
 import im.vector.riotredesign.core.platform.VectorBaseActivity
 import im.vector.riotredesign.features.home.HomeActivity
 import im.vector.riotredesign.features.login.LoginActivity
@@ -61,7 +60,6 @@
         super.onCreate(savedInstanceState)
         val clearCache = intent.getBooleanExtra(EXTRA_CLEAR_CACHE, false)
         val clearCredentials = intent.getBooleanExtra(EXTRA_CLEAR_CREDENTIALS, false)
-<<<<<<< HEAD
         // Handle some wanted cleanup
         when {
             clearCredentials -> sessionHolder.getActiveSession().signOut(object : MatrixCallback<Unit> {
@@ -77,44 +75,12 @@
                 }
             })
             else             -> start()
-=======
 
-        if (session == null) {
-            start()
-        } else {
-            // Handle some wanted cleanup
-            when {
-                clearCredentials -> {
-                    session.signOut(object : MatrixCallback<Unit> {
-                        override fun onSuccess(data: Unit) {
-                            Timber.w("SIGN_OUT: success, start app")
-                            //TODO stop sync service
-                            start()
-                        }
-                    })
-                }
-                clearCache       -> {
-                    //TODO stop sync service
-                    session.clearCache(object : MatrixCallback<Unit> {
-                        override fun onSuccess(data: Unit) {
-                            //TODO start sync service
-                            start()
-                        }
-                    })
-                }
-                else             -> start()
-            }
->>>>>>> 33f17e4c
         }
     }
 
     private fun start() {
-        val intent = if (authenticator.hasAuthenticatedSessions()) {
-            if (!sessionHolder.hasActiveSession()) {
-                val lastAuthenticatedSession = authenticator.getLastAuthenticatedSession()!!
-                sessionHolder.setActiveSession(lastAuthenticatedSession)
-                lastAuthenticatedSession.openAndStartSync()
-            }
+        val intent = if (sessionHolder.hasActiveSession()) {
             HomeActivity.newIntent(this)
         } else {
             LoginActivity.newIntent(this)
