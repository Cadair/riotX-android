--- conflicted
+++ resolved
@@ -18,14 +18,9 @@
     <string name="last_edited_info_message">Last edited by %s on %s</string>
 
 
-<<<<<<< HEAD
     <string name="malformed_message">Malformed event, cannot display</string>
-=======
     <string name="create_new_room">Create New Room</string>
-
     <string name="error_no_network">No network. Please check your Internet connection.</string>
-
     <string name="action_change">"Change"</string>
->>>>>>> 0feb1031
 
 </resources>